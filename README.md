# Home Care Agenda Optimisation
[![Python Version](https://img.shields.io/badge/python-3.9-blue.svg)]()
[![Code style: black](https://img.shields.io/badge/code%20style-black-000000.svg)](https://github.com/psf/black)
[![Imports: isort](https://img.shields.io/badge/%20imports-isort-%231674b1?style=flat&labelColor=ef8336)](https://pycqa.github.io/isort/)
[![Linting: ruff](https://img.shields.io/endpoint?url=https://raw.githubusercontent.com/charliermarsh/ruff/main/assets/badge/v2.json)](https://github.com/astral-sh/ruff)
[![Pre-commit](https://img.shields.io/badge/pre--commit-enabled-informational?logo=pre-commit&logoColor=white)](https://github.com/stlbnmaria/care-agenda-optimisation/blob/main/.pre-commit-config.yaml)

Authors: Elizaveta Barysheva, Kaan Caylan, Joao Melo, Steve Moses, Madhura Nirale & Maria Susanne Stoelben

## Description
This project is about optimizing a home care agenda by minimizing commute time, number of short downtimes (less than 30 minutes) and carbon emissions. Additionally, a streamlit app was built to interactively explore the data as well as the optimisation results. Furthermore, the Grand Est region was analysed regarding market potential.

## Setup
```bash
python3 -m venv .venv
source .venv/bin/activate
python -m pip install --upgrade pip
pip install -r requirements.txt
pip install -e .
```

```bash
pip install -r requirements-dev.txt
pre-commit install
```

<<<<<<< HEAD
## Load Data

To run dataloader before optimisation problem
```bash
python3 src/dataloader.py
```

To generate new clients to the preprocessed data:
```bash
python3 python src/dataloader.py --generate-new-clients --n-clients 5 --random-client-segment
```

Number of clients may be changed using --n_clients argument. Default setting generates clients from random
segments. If you want to specify the segments from which you want to create clients from:

```bash
python3 src/dataloader.py --generate-new-clients --n-clients 3  --client-personas-sequence "13210"
```

where the sequence is the sequence of client segments to add. Its length must match n-clients to add

## Run optimizer
```bash
python src/optimiser.py
```
Arguments to script may be added according to desired optimisation.

Available arguments:

- --include_availability (bool) : Take caregiver availability into account.
- --filter_for_competence (bool) : Filter for competence of caregivers.
- --carbon_reduction (bool) : Include carbon emission in the optimisation function.
- --transport (str) : Type of transport. Defaults to "license"
- --time_limit (int) : Maximum time limit to run one optimisation problem in seconds.
=======
## Run the App
In the app you can explore some interactive data analysis as well as the comparison of given and optimised schedule.
```bash
cd app/
streamlit run 🏡_Home.py
```
>>>>>>> 8b62d98d
<|MERGE_RESOLUTION|>--- conflicted
+++ resolved
@@ -24,7 +24,6 @@
 pre-commit install
 ```
 
-<<<<<<< HEAD
 ## Load Data
 
 To run dataloader before optimisation problem
@@ -59,11 +58,11 @@
 - --carbon_reduction (bool) : Include carbon emission in the optimisation function.
 - --transport (str) : Type of transport. Defaults to "license"
 - --time_limit (int) : Maximum time limit to run one optimisation problem in seconds.
-=======
-## Run the App
+
+## Run the App
+
 In the app you can explore some interactive data analysis as well as the comparison of given and optimised schedule.
 ```bash
 cd app/
 streamlit run 🏡_Home.py
-```
->>>>>>> 8b62d98d
+```