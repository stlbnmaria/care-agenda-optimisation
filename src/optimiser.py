--- conflicted
+++ resolved
@@ -760,11 +760,7 @@
 
         return model
 
-<<<<<<< HEAD
-    def solve(self, time_limit=1500):
-=======
     def solve(self, time_limit: int = 1200):
->>>>>>> 2b7044ad
         solvername = "cbc"
         solverpath_exe = "/opt/homebrew/bin/cbc"
         solver = pe.SolverFactory(solvername, executable=solverpath_exe)
@@ -780,24 +776,15 @@
 
 
 def main(
-<<<<<<< HEAD
-    include_availability=True,
-    filter_for_competence=True,
-    transport="license",
-    carbon_reduction=False,
-    time_limit=1200,
-    one_date: bool = False,
-    day: str = None,
-    saved_file_name: str = None,
-):
-=======
     include_availability: bool = True,
     filter_for_competence: bool = True,
     transport: str = "license",
     carbon_reduction: bool = False,
     time_limit: int = 1200,
+    one_date: bool = False,
+    day: str = None,
+    saved_file_name: str = None,
 ) -> None:
->>>>>>> 2b7044ad
     commute_data_df = get_commute_data()
     caregivers = caregivers = pd.read_excel(
         "data/ChallengeXHEC23022024.xlsx", sheet_name=2
@@ -843,12 +830,8 @@
         temp = scheduler.df_sessions.copy()
         temp = temp.merge(actions_df, how="left", on="idx")
 
-<<<<<<< HEAD
+        # save optimised schedule for the day as csv
         results_dir = Path("results_new_client")
-=======
-        # save optimised schedule for the day as csv
-        results_dir = Path("results")
->>>>>>> 2b7044ad
         results_dir.mkdir(parents=True, exist_ok=True)
 
         if not saved_file_name:
